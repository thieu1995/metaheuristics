# How to read my repository
1. utils: includes helper functions
2. script: includes file runs (main files)
3. models: includes all algorithms 
    * single_solution: 
    * multiple_solution: 4 folders
        * human_based
        * physics_based
        * swarm_based
        * evolutionary_based
4. How to run?
    * run files in script folder, your environment need 2 package: copy and numpy
    * also change the parameters of models in scripts's file

# Notes
* This repository includes all optimization algorithms coded in python (Numpy) in my research time
* If you want to know how to implement optimization with neural networks, take a look at this repos:
    * https://github.com/chasebk/code_FLNN

* If you see my code and data useful and use it, please cites us here

    * Nguyen, T., Tran, N., Nguyen, B. M., & Nguyen, G. (2018, November). A Resource Usage Prediction System Using Functional-Link and Genetic Algorithm Neural Network for Multivariate Cloud Metrics. In 2018 IEEE 11th Conference on Service-Oriented Computing and Applications (SOCA) (pp. 49-56). IEEE.

    * Nguyen, T., Nguyen, B. M., & Nguyen, G. (2019, April). Building Resource Auto-scaler with Functional-Link Neural Network and Adaptive Bacterial Foraging Optimization. In International Conference on Theory and Applications of Models of Computation (pp. 501-517). Springer, Cham.

* If you want to know more about code, or want a pdf of both above paper, contact me: nguyenthieu2102@gmail.com


# Meta-heuristics
- Implement algorithms based on papers

### Single Solution
```code
None
```

### Multiple Solution
1._. Physics-based
```code
1. (done) TWO (2016)- A novel meta-heuristic algorithm: tug of war optimization

...
```

2._. Evolutionary-based
```code 
1. (done) GA (1989) - Genetic algorithms in search
2. (done) DE (2006) - Differential evolution: A survey of the state-of-the-art
3. (done) CRO (2013) - The Coral Reefs Optimization Algorithm: A Novel Metaheuristic for Efficiently Solving Optimization Problems
4. (done) OCRO (2019) - In reviewing process

...
```

3._. Swarm-based
```code
1. (done) PSO (1995) - Particle swarm optimization
2. (done) CSO (2006) - Cat swarm optimization
3. (done) WOA (2016) - The whale optimization algorithm
4. (done) BFO (2002) - Biomimicry of bacterial foraging for distributed optimization and control
5. (done) ABFOLS (2012) - An adaptive bacterial foraging optimization algorithm with lifecycle and social learning
6. (done) ABC (2007) - Artificial bee colony (ABC) optimization algorithm for solving constrained optimization problems
7. (done) PFA (2019) - A new meta-heuristic optimizer: Pathfinder algorithm
8. check (done) - HHO (2019) - 11 cites - Harris Hawks optimization: Algorithm and applications
<<<<<<< HEAD

=======
9. check - (done) SFO (2019) - 1 cites - The Sailfish Optimizer: A novel nature-inspired metaheuristic algorithm for solving constrained engineering optimization problems


10. MBF (2018) - 0 cites - Tackling global optimization problems with a novel algorithm – Mouth Brooding Fish algorithm
11. VOA (2016) - 5 cites - Virulence Optimization Algorithm
12. EPO (2018) - Emperor penguin optimizer: A bio-inspired algorithm for engineering problems (Kind of fake paper, bad results)
13. no - BOA (2019) -16 cites -  Butterfly optimization algorithm: a novel approach for global optimization
14. check - SOA (2019) - 9 cites - Seagull optimization algorithm: Theory and its applications for large-scale industrial engineering problems
16. fine - SSA (2019) - 17 cites - A novel nature-inspired algorithm for optimization: Squirrel search algorithm 
>>>>>>> 45552a36
...
```

4._. Human activity-based
```code
1. (done) - QSA (2018) - Queuing search algorithm: A novel metaheuristic algorithm for solving engineering optimization problems

... 
```

#### The list will continue update...<|MERGE_RESOLUTION|>--- conflicted
+++ resolved
@@ -62,19 +62,8 @@
 6. (done) ABC (2007) - Artificial bee colony (ABC) optimization algorithm for solving constrained optimization problems
 7. (done) PFA (2019) - A new meta-heuristic optimizer: Pathfinder algorithm
 8. check (done) - HHO (2019) - 11 cites - Harris Hawks optimization: Algorithm and applications
-<<<<<<< HEAD
-
-=======
 9. check - (done) SFO (2019) - 1 cites - The Sailfish Optimizer: A novel nature-inspired metaheuristic algorithm for solving constrained engineering optimization problems
 
-
-10. MBF (2018) - 0 cites - Tackling global optimization problems with a novel algorithm – Mouth Brooding Fish algorithm
-11. VOA (2016) - 5 cites - Virulence Optimization Algorithm
-12. EPO (2018) - Emperor penguin optimizer: A bio-inspired algorithm for engineering problems (Kind of fake paper, bad results)
-13. no - BOA (2019) -16 cites -  Butterfly optimization algorithm: a novel approach for global optimization
-14. check - SOA (2019) - 9 cites - Seagull optimization algorithm: Theory and its applications for large-scale industrial engineering problems
-16. fine - SSA (2019) - 17 cites - A novel nature-inspired algorithm for optimization: Squirrel search algorithm 
->>>>>>> 45552a36
 ...
 ```
 
